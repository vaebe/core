--- conflicted
+++ resolved
@@ -249,16 +249,12 @@
         if (__DEV__ && check(job)) {
           continue
         }
-<<<<<<< HEAD
-        callWithErrorHandling(job, null, ErrorCodes.SCHEDULER)
-        job.flags! &= ~SchedulerJobFlags.QUEUED
-=======
         callWithErrorHandling(
           job,
           job.i,
           job.i ? ErrorCodes.COMPONENT_UPDATE : ErrorCodes.SCHEDULER,
         )
->>>>>>> fd5c001e
+        job.flags! &= ~SchedulerJobFlags.QUEUED
       }
     }
   } finally {
