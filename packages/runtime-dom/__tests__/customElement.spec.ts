import {
  type Ref,
  type VueElement,
  createApp,
  defineAsyncComponent,
  defineComponent,
  defineCustomElement,
  h,
  inject,
  nextTick,
  ref,
  render,
  renderSlot,
} from '../src'

describe('defineCustomElement', () => {
  const container = document.createElement('div')
  document.body.appendChild(container)

  beforeEach(() => {
    container.innerHTML = ''
  })

  describe('mounting/unmount', () => {
    const E = defineCustomElement({
      props: {
        msg: {
          type: String,
          default: 'hello',
        },
      },
      render() {
        return h('div', this.msg)
      },
    })
    customElements.define('my-element', E)

    test('should work', () => {
      container.innerHTML = `<my-element></my-element>`
      const e = container.childNodes[0] as VueElement
      expect(e).toBeInstanceOf(E)
      expect(e._instance).toBeTruthy()
      expect(e.shadowRoot!.innerHTML).toBe(`<div>hello</div>`)
    })

    test('should work w/ manual instantiation', () => {
      const e = new E({ msg: 'inline' })
      // should lazy init
      expect(e._instance).toBe(null)
      // should initialize on connect
      container.appendChild(e)
      expect(e._instance).toBeTruthy()
      expect(e.shadowRoot!.innerHTML).toBe(`<div>inline</div>`)
    })

    test('should unmount on remove', async () => {
      container.innerHTML = `<my-element></my-element>`
      const e = container.childNodes[0] as VueElement
      container.removeChild(e)
      await nextTick()
      expect(e._instance).toBe(null)
      expect(e.shadowRoot!.innerHTML).toBe('')
    })

    // #10610
    test('When elements move, avoid prematurely disconnecting MutationObserver', async () => {
      const CustomInput = defineCustomElement({
        props: ['value'],
        emits: ['update'],
        setup(props, { emit }) {
          return () =>
            h('input', {
              type: 'number',
              value: props.value,
              onInput: (e: InputEvent) => {
                const num = (e.target! as HTMLInputElement).valueAsNumber
                emit('update', Number.isNaN(num) ? null : num)
              },
            })
        },
      })
      customElements.define('my-el-input', CustomInput)
      const num = ref('12')
      const containerComp = defineComponent({
        setup() {
          return () => {
            return h('div', [
              h('my-el-input', {
                value: num.value,
                onUpdate: ($event: CustomEvent) => {
                  num.value = $event.detail[0]
                },
              }),
              h('div', { id: 'move' }),
            ])
          }
        },
      })
      const app = createApp(containerComp)
      app.mount(container)
      const myInputEl = container.querySelector('my-el-input')!
      const inputEl = myInputEl.shadowRoot!.querySelector('input')!
      await nextTick()
      expect(inputEl.value).toBe('12')
      const moveEl = container.querySelector('#move')!
      moveEl.append(myInputEl)
      await nextTick()
      myInputEl.removeAttribute('value')
      await nextTick()
      expect(inputEl.value).toBe('')
    })

    test('should not unmount on move', async () => {
      container.innerHTML = `<div><my-element></my-element></div>`
      const e = container.childNodes[0].childNodes[0] as VueElement
      const i = e._instance
      // moving from one parent to another - this will trigger both disconnect
      // and connected callbacks synchronously
      container.appendChild(e)
      await nextTick()
      // should be the same instance
      expect(e._instance).toBe(i)
      expect(e.shadowRoot!.innerHTML).toBe('<div>hello</div>')
    })

    test('remove then insert again', async () => {
      container.innerHTML = `<my-element></my-element>`
      const e = container.childNodes[0] as VueElement
      container.removeChild(e)
      await nextTick()
      expect(e._instance).toBe(null)
      expect(e.shadowRoot!.innerHTML).toBe('')
      container.appendChild(e)
      expect(e._instance).toBeTruthy()
      expect(e.shadowRoot!.innerHTML).toBe('<div>hello</div>')
    })
  })

  describe('props', () => {
    const E = defineCustomElement({
<<<<<<< HEAD
      props: {
        foo: [String, null],
        bar: Object,
        bazQux: null,
      },
=======
      props: ['foo', 'bar', 'bazQux', 'value'],
>>>>>>> 582cd2e9
      render() {
        return [
          h('div', null, this.foo || ''),
          h('div', null, this.bazQux || (this.bar && this.bar.x)),
        ]
      },
    })
    customElements.define('my-el-props', E)

    test('renders custom element w/ correct object prop value', () => {
      render(h('my-el-props', { value: { x: 1 } }), container)
      const el = container.children[0]
      expect((el as any).value).toEqual({ x: 1 })
    })

    test('props via attribute', async () => {
      // bazQux should map to `baz-qux` attribute
      container.innerHTML = `<my-el-props foo="hello" baz-qux="bye"></my-el-props>`
      const e = container.childNodes[0] as VueElement
      expect(e.shadowRoot!.innerHTML).toBe('<div>hello</div><div>bye</div>')

      // change attr
      e.setAttribute('foo', 'changed')
      await nextTick()
      expect(e.shadowRoot!.innerHTML).toBe('<div>changed</div><div>bye</div>')

      e.setAttribute('baz-qux', 'changed')
      await nextTick()
      expect(e.shadowRoot!.innerHTML).toBe(
        '<div>changed</div><div>changed</div>',
      )
    })

    test('props via properties', async () => {
      const e = new E()
      e.foo = 'one'
      e.bar = { x: 'two' }
      container.appendChild(e)
      expect(e.shadowRoot!.innerHTML).toBe('<div>one</div><div>two</div>')

      // reflect
      // should reflect primitive value
      expect(e.getAttribute('foo')).toBe('one')
      // should not reflect rich data
      expect(e.hasAttribute('bar')).toBe(false)

      e.foo = 'three'
      await nextTick()
      expect(e.shadowRoot!.innerHTML).toBe('<div>three</div><div>two</div>')
      expect(e.getAttribute('foo')).toBe('three')

      e.foo = null
      await nextTick()
      expect(e.shadowRoot!.innerHTML).toBe('<div></div><div>two</div>')
      expect(e.hasAttribute('foo')).toBe(false)

      e.foo = undefined
      await nextTick()
      expect(e.shadowRoot!.innerHTML).toBe('<div></div><div>two</div>')
      expect(e.hasAttribute('foo')).toBe(false)
      expect(e.foo).toBe(undefined)

      e.bazQux = 'four'
      await nextTick()
      expect(e.shadowRoot!.innerHTML).toBe('<div></div><div>four</div>')
      expect(e.getAttribute('baz-qux')).toBe('four')
    })

    test('attribute -> prop type casting', async () => {
      const E = defineCustomElement({
        props: {
          fooBar: Number, // test casting of camelCase prop names
          bar: Boolean,
          baz: String,
        },
        render() {
          return [
            this.fooBar,
            typeof this.fooBar,
            this.bar,
            typeof this.bar,
            this.baz,
            typeof this.baz,
          ].join(' ')
        },
      })
      customElements.define('my-el-props-cast', E)
      container.innerHTML = `<my-el-props-cast foo-bar="1" baz="12345"></my-el-props-cast>`
      const e = container.childNodes[0] as VueElement
      expect(e.shadowRoot!.innerHTML).toBe(
        `1 number false boolean 12345 string`,
      )

      e.setAttribute('bar', '')
      await nextTick()
      expect(e.shadowRoot!.innerHTML).toBe(`1 number true boolean 12345 string`)

      e.setAttribute('foo-bar', '2e1')
      await nextTick()
      expect(e.shadowRoot!.innerHTML).toBe(
        `20 number true boolean 12345 string`,
      )

      e.setAttribute('baz', '2e1')
      await nextTick()
      expect(e.shadowRoot!.innerHTML).toBe(`20 number true boolean 2e1 string`)
    })

    // #4772
    test('attr casting w/ programmatic creation', () => {
      const E = defineCustomElement({
        props: {
          foo: Number,
        },
        render() {
          return `foo type: ${typeof this.foo}`
        },
      })
      customElements.define('my-element-programmatic', E)
      const el = document.createElement('my-element-programmatic') as any
      el.setAttribute('foo', '123')
      container.appendChild(el)
      expect(el.shadowRoot.innerHTML).toBe(`foo type: number`)
    })

    test('handling properties set before upgrading', () => {
      const E = defineCustomElement({
        props: {
          foo: String,
          dataAge: Number,
        },
        setup(props) {
          expect(props.foo).toBe('hello')
          expect(props.dataAge).toBe(5)
        },
        render() {
          return h('div', `foo: ${this.foo}`)
        },
      })
      const el = document.createElement('my-el-upgrade') as any
      el.foo = 'hello'
      el.dataset.age = 5
      el.notProp = 1
      container.appendChild(el)
      customElements.define('my-el-upgrade', E)
      expect(el.shadowRoot.firstChild.innerHTML).toBe(`foo: hello`)
      // should not reflect if not declared as a prop
      expect(el.hasAttribute('not-prop')).toBe(false)
    })

    test('handle properties set before connecting', () => {
      const obj = { a: 1 }
      const E = defineCustomElement({
        props: {
          foo: String,
          post: Object,
        },
        setup(props) {
          expect(props.foo).toBe('hello')
          expect(props.post).toBe(obj)
        },
        render() {
          return JSON.stringify(this.post)
        },
      })
      customElements.define('my-el-preconnect', E)
      const el = document.createElement('my-el-preconnect') as any
      el.foo = 'hello'
      el.post = obj

      container.appendChild(el)
      expect(el.shadowRoot.innerHTML).toBe(JSON.stringify(obj))
    })

    // https://github.com/vuejs/core/issues/6163
    test('handle components with no props', async () => {
      const E = defineCustomElement({
        render() {
          return h('div', 'foo')
        },
      })
      customElements.define('my-element-noprops', E)
      const el = document.createElement('my-element-noprops')
      container.appendChild(el)
      await nextTick()
      expect(el.shadowRoot!.innerHTML).toMatchInlineSnapshot('"<div>foo</div>"')
    })

    // # 5793
    test('set number value in dom property', () => {
      const E = defineCustomElement({
        props: {
          'max-age': Number,
        },
        render() {
          // @ts-expect-error
          return `max age: ${this.maxAge}/type: ${typeof this.maxAge}`
        },
      })
      customElements.define('my-element-number-property', E)
      const el = document.createElement('my-element-number-property') as any
      container.appendChild(el)
      el.maxAge = 50
      expect(el.maxAge).toBe(50)
      expect(el.shadowRoot.innerHTML).toBe('max age: 50/type: number')
    })

    test('support direct setup function syntax with extra options', () => {
      const E = defineCustomElement(
        props => {
          return () => props.text
        },
        {
          props: {
            text: String,
          },
        },
      )
      customElements.define('my-el-setup-with-props', E)
      container.innerHTML = `<my-el-setup-with-props text="hello"></my-el-setup-with-props>`
      const e = container.childNodes[0] as VueElement
      expect(e.shadowRoot!.innerHTML).toBe('hello')
    })
  })

  describe('attrs', () => {
    const E = defineCustomElement({
      render() {
        return [h('div', null, this.$attrs.foo as string)]
      },
    })
    customElements.define('my-el-attrs', E)

    test('attrs via attribute', async () => {
      container.innerHTML = `<my-el-attrs foo="hello"></my-el-attrs>`
      const e = container.childNodes[0] as VueElement
      expect(e.shadowRoot!.innerHTML).toBe('<div>hello</div>')

      e.setAttribute('foo', 'changed')
      await nextTick()
      expect(e.shadowRoot!.innerHTML).toBe('<div>changed</div>')
    })

    test('non-declared properties should not show up in $attrs', () => {
      const e = new E()
      // @ts-expect-error
      e.foo = '123'
      container.appendChild(e)
      expect(e.shadowRoot!.innerHTML).toBe('<div></div>')
    })
  })

  describe('emits', () => {
    const CompDef = defineComponent({
      setup(_, { emit }) {
        emit('created')
        return () =>
          h('div', {
            onClick: () => {
              emit('my-click', 1)
            },
            onMousedown: () => {
              emit('myEvent', 1) // validate hyphenation
            },
          })
      },
    })
    const E = defineCustomElement(CompDef)
    customElements.define('my-el-emits', E)

    test('emit on connect', () => {
      const e = new E()
      const spy = vi.fn()
      e.addEventListener('created', spy)
      container.appendChild(e)
      expect(spy).toHaveBeenCalled()
    })

    test('emit on interaction', () => {
      container.innerHTML = `<my-el-emits></my-el-emits>`
      const e = container.childNodes[0] as VueElement
      const spy = vi.fn()
      e.addEventListener('my-click', spy)
      e.shadowRoot!.childNodes[0].dispatchEvent(new CustomEvent('click'))
      expect(spy).toHaveBeenCalledTimes(1)
      expect(spy.mock.calls[0][0]).toMatchObject({
        detail: [1],
      })
    })

    // #5373
    test('case transform for camelCase event', () => {
      container.innerHTML = `<my-el-emits></my-el-emits>`
      const e = container.childNodes[0] as VueElement
      const spy1 = vi.fn()
      e.addEventListener('myEvent', spy1)
      const spy2 = vi.fn()
      // emitting myEvent, but listening for my-event. This happens when
      // using the custom element in a Vue template
      e.addEventListener('my-event', spy2)
      e.shadowRoot!.childNodes[0].dispatchEvent(new CustomEvent('mousedown'))
      expect(spy1).toHaveBeenCalledTimes(1)
      expect(spy2).toHaveBeenCalledTimes(1)
    })

    test('emit from within async component wrapper', async () => {
      const p = new Promise<typeof CompDef>(res => res(CompDef as any))
      const E = defineCustomElement(defineAsyncComponent(() => p))
      customElements.define('my-async-el-emits', E)
      container.innerHTML = `<my-async-el-emits></my-async-el-emits>`
      const e = container.childNodes[0] as VueElement
      const spy = vi.fn()
      e.addEventListener('my-click', spy)
      // this feels brittle but seems necessary to reach the node in the DOM.
      await customElements.whenDefined('my-async-el-emits')
      await nextTick()
      await nextTick()
      e.shadowRoot!.childNodes[0].dispatchEvent(new CustomEvent('click'))
      expect(spy).toHaveBeenCalled()
      expect(spy.mock.calls[0][0]).toMatchObject({
        detail: [1],
      })
    })
    // #7293
    test('emit in an async component wrapper with properties bound', async () => {
      const E = defineCustomElement(
        defineAsyncComponent(
          () => new Promise<typeof CompDef>(res => res(CompDef as any)),
        ),
      )
      customElements.define('my-async-el-props-emits', E)
      container.innerHTML = `<my-async-el-props-emits id="my_async_el_props_emits"></my-async-el-props-emits>`
      const e = container.childNodes[0] as VueElement
      const spy = vi.fn()
      e.addEventListener('my-click', spy)
      await customElements.whenDefined('my-async-el-props-emits')
      await nextTick()
      await nextTick()
      e.shadowRoot!.childNodes[0].dispatchEvent(new CustomEvent('click'))
      expect(spy).toHaveBeenCalled()
      expect(spy.mock.calls[0][0]).toMatchObject({
        detail: [1],
      })
    })
  })

  describe('slots', () => {
    const E = defineCustomElement({
      render() {
        return [
          h('div', null, [
            renderSlot(this.$slots, 'default', undefined, () => [
              h('div', 'fallback'),
            ]),
          ]),
          h('div', null, renderSlot(this.$slots, 'named')),
        ]
      },
    })
    customElements.define('my-el-slots', E)

    test('default slot', () => {
      container.innerHTML = `<my-el-slots><span>hi</span></my-el-slots>`
      const e = container.childNodes[0] as VueElement
      // native slots allocation does not affect innerHTML, so we just
      // verify that we've rendered the correct native slots here...
      expect(e.shadowRoot!.innerHTML).toBe(
        `<div><slot><div>fallback</div></slot></div><div><slot name="named"></slot></div>`,
      )
    })
  })

  describe('provide/inject', () => {
    const Consumer = defineCustomElement({
      setup() {
        const foo = inject<Ref>('foo')!
        return () => h('div', foo.value)
      },
    })
    customElements.define('my-consumer', Consumer)

    test('over nested usage', async () => {
      const foo = ref('injected!')
      const Provider = defineCustomElement({
        provide: {
          foo,
        },
        render() {
          return h('my-consumer')
        },
      })
      customElements.define('my-provider', Provider)
      container.innerHTML = `<my-provider><my-provider>`
      const provider = container.childNodes[0] as VueElement
      const consumer = provider.shadowRoot!.childNodes[0] as VueElement

      expect(consumer.shadowRoot!.innerHTML).toBe(`<div>injected!</div>`)

      foo.value = 'changed!'
      await nextTick()
      expect(consumer.shadowRoot!.innerHTML).toBe(`<div>changed!</div>`)
    })

    test('over slot composition', async () => {
      const foo = ref('injected!')
      const Provider = defineCustomElement({
        provide: {
          foo,
        },
        render() {
          return renderSlot(this.$slots, 'default')
        },
      })
      customElements.define('my-provider-2', Provider)

      container.innerHTML = `<my-provider-2><my-consumer></my-consumer><my-provider-2>`
      const provider = container.childNodes[0]
      const consumer = provider.childNodes[0] as VueElement
      expect(consumer.shadowRoot!.innerHTML).toBe(`<div>injected!</div>`)

      foo.value = 'changed!'
      await nextTick()
      expect(consumer.shadowRoot!.innerHTML).toBe(`<div>changed!</div>`)
    })

    test('inherited from ancestors', async () => {
      const fooA = ref('FooA!')
      const fooB = ref('FooB!')
      const ProviderA = defineCustomElement({
        provide: {
          fooA,
        },
        render() {
          return h('provider-b')
        },
      })
      const ProviderB = defineCustomElement({
        provide: {
          fooB,
        },
        render() {
          return h('my-multi-consumer')
        },
      })

      const Consumer = defineCustomElement({
        setup() {
          const fooA = inject<Ref>('fooA')!
          const fooB = inject<Ref>('fooB')!
          return () => h('div', `${fooA.value} ${fooB.value}`)
        },
      })

      customElements.define('provider-a', ProviderA)
      customElements.define('provider-b', ProviderB)
      customElements.define('my-multi-consumer', Consumer)
      container.innerHTML = `<provider-a><provider-a>`
      const providerA = container.childNodes[0] as VueElement
      const providerB = providerA.shadowRoot!.childNodes[0] as VueElement
      const consumer = providerB.shadowRoot!.childNodes[0] as VueElement

      expect(consumer.shadowRoot!.innerHTML).toBe(`<div>FooA! FooB!</div>`)

      fooA.value = 'changedA!'
      fooB.value = 'changedB!'
      await nextTick()
      expect(consumer.shadowRoot!.innerHTML).toBe(
        `<div>changedA! changedB!</div>`,
      )
    })
  })

  describe('styles', () => {
    test('should attach styles to shadow dom', () => {
      const Foo = defineCustomElement({
        styles: [`div { color: red; }`],
        render() {
          return h('div', 'hello')
        },
      })
      customElements.define('my-el-with-styles', Foo)
      container.innerHTML = `<my-el-with-styles></my-el-with-styles>`
      const el = container.childNodes[0] as VueElement
      const style = el.shadowRoot?.querySelector('style')!
      expect(style.textContent).toBe(`div { color: red; }`)
    })
  })

  describe('async', () => {
    test('should work', async () => {
      const loaderSpy = vi.fn()
      const E = defineCustomElement(
        defineAsyncComponent(() => {
          loaderSpy()
          return Promise.resolve({
            props: ['msg'],
            styles: [`div { color: red }`],
            render(this: any) {
              return h('div', null, this.msg)
            },
          })
        }),
      )
      customElements.define('my-el-async', E)
      container.innerHTML =
        `<my-el-async msg="hello"></my-el-async>` +
        `<my-el-async msg="world"></my-el-async>`

      await new Promise(r => setTimeout(r))

      // loader should be called only once
      expect(loaderSpy).toHaveBeenCalledTimes(1)

      const e1 = container.childNodes[0] as VueElement
      const e2 = container.childNodes[1] as VueElement

      // should inject styles
      expect(e1.shadowRoot!.innerHTML).toBe(
        `<style>div { color: red }</style><div>hello</div>`,
      )
      expect(e2.shadowRoot!.innerHTML).toBe(
        `<style>div { color: red }</style><div>world</div>`,
      )

      // attr
      e1.setAttribute('msg', 'attr')
      await nextTick()
      expect((e1 as any).msg).toBe('attr')
      expect(e1.shadowRoot!.innerHTML).toBe(
        `<style>div { color: red }</style><div>attr</div>`,
      )

      // props
      expect(`msg` in e1).toBe(true)
      ;(e1 as any).msg = 'prop'
      expect(e1.getAttribute('msg')).toBe('prop')
      expect(e1.shadowRoot!.innerHTML).toBe(
        `<style>div { color: red }</style><div>prop</div>`,
      )
    })

    test('set DOM property before resolve', async () => {
      const E = defineCustomElement(
        defineAsyncComponent(() => {
          return Promise.resolve({
            props: ['msg'],
            setup(props) {
              expect(typeof props.msg).toBe('string')
            },
            render(this: any) {
              return h('div', this.msg)
            },
          })
        }),
      )
      customElements.define('my-el-async-2', E)

      const e1 = new E()

      // set property before connect
      e1.msg = 'hello'

      const e2 = new E()

      container.appendChild(e1)
      container.appendChild(e2)

      // set property after connect but before resolve
      e2.msg = 'world'

      await new Promise(r => setTimeout(r))

      expect(e1.shadowRoot!.innerHTML).toBe(`<div>hello</div>`)
      expect(e2.shadowRoot!.innerHTML).toBe(`<div>world</div>`)

      e1.msg = 'world'
      expect(e1.shadowRoot!.innerHTML).toBe(`<div>world</div>`)

      e2.msg = 'hello'
      expect(e2.shadowRoot!.innerHTML).toBe(`<div>hello</div>`)
    })

    test('Number prop casting before resolve', async () => {
      const E = defineCustomElement(
        defineAsyncComponent(() => {
          return Promise.resolve({
            props: { n: Number },
            setup(props) {
              expect(props.n).toBe(20)
            },
            render(this: any) {
              return h('div', this.n + ',' + typeof this.n)
            },
          })
        }),
      )
      customElements.define('my-el-async-3', E)
      container.innerHTML = `<my-el-async-3 n="2e1"></my-el-async-3>`

      await new Promise(r => setTimeout(r))

      const e = container.childNodes[0] as VueElement
      expect(e.shadowRoot!.innerHTML).toBe(`<div>20,number</div>`)
    })

    test('with slots', async () => {
      const E = defineCustomElement(
        defineAsyncComponent(() => {
          return Promise.resolve({
            render(this: any) {
              return [
                h('div', null, [
                  renderSlot(this.$slots, 'default', undefined, () => [
                    h('div', 'fallback'),
                  ]),
                ]),
                h('div', null, renderSlot(this.$slots, 'named')),
              ]
            },
          })
        }),
      )
      customElements.define('my-el-async-slots', E)
      container.innerHTML = `<my-el-async-slots><span>hi</span></my-el-async-slots>`

      await new Promise(r => setTimeout(r))

      const e = container.childNodes[0] as VueElement
      expect(e.shadowRoot!.innerHTML).toBe(
        `<div><slot><div>fallback</div></slot></div><div><slot name="named"></slot></div>`,
      )
    })
  })
})<|MERGE_RESOLUTION|>--- conflicted
+++ resolved
@@ -138,15 +138,12 @@
 
   describe('props', () => {
     const E = defineCustomElement({
-<<<<<<< HEAD
       props: {
         foo: [String, null],
         bar: Object,
         bazQux: null,
+        value: null,
       },
-=======
-      props: ['foo', 'bar', 'bazQux', 'value'],
->>>>>>> 582cd2e9
       render() {
         return [
           h('div', null, this.foo || ''),
